import pytest

from pca.exceptions import DependencyNotFoundError
from pca.utils.dependency_injection import (
    Component,
    Container,
    inject,
    Inject,
    scope,
    Scopes,
)


class WheelInterface:
    pass


class FrameInterface:
    pass


@scope(Scopes.INSTANCE)
class RoadFrame(FrameInterface, Component):
    def __repr__(self):
        return '<Road frame>'


class GravelFrame(FrameInterface, Component):
    def __repr__(self):
        return '<Gravel frame>'


class CustomColoredFrame(FrameInterface, Component):
    def __init__(self, container, color):
        self.color = color
        super().__init__(container)

    def __repr__(self):
        return f'<Custom {self.color} frame>'


class RoadWheel(WheelInterface, Component):
    def __repr__(self):
        return '<Road wheel>'


class GravelWheel(WheelInterface, Component):
    def __repr__(self):
        return '<Gravel wheel>'


class CustomColoredWheel(WheelInterface):
    """
    We can, but we don't have to inherit from component, as long as we accept container
    as the first argument to the `__init__`.
    """

    def __init__(self, container, color):
        self.color = color

    def __repr__(self):
        return f'<Custom {self.color} wheel>'


class Bike:
    def __init__(self, container: Container, **kwargs):
        self.frame = container.find_by_name('frame')
        self.wheel = container.find_by_interface(WheelInterface)

    def build_bike(self):
        return f'Frame: {self.frame}\nWheels: {self.wheel}'


class TestContainer:
    def test_container_registration(self, container):
        container.register_by_name(name='frame', constructor=RoadFrame)
        container.register_by_interface(interface=WheelInterface, constructor=RoadWheel)
        assert Bike(container).build_bike() == (
            'Frame: <Road frame>\nWheels: <Road wheel>'
        )

    def test_container_interface_duplicates(self, container):
        interface = FrameInterface
        container.register_by_interface(interface, RoadFrame)
        with pytest.raises(ValueError) as e:
            container.register_by_interface(interface, GravelFrame)
        assert str(e.value) == f'Ambiguous identifier: {interface}.'
        container.register_by_interface(interface, GravelFrame, qualifier='gravel')

    def test_container_interface_not_found(self, container):
        interface = FrameInterface
        qualifier = 'qualifier'
        with pytest.raises(DependencyNotFoundError) as error_info:
            container.find_by_interface(interface, qualifier)
        assert error_info.value.code == 'DEPENDENCY-NOT-FOUND'
<<<<<<< HEAD
        assert error_info.value.interface == interface
=======
        assert error_info.value.identifier == interface
>>>>>>> c6da11ba
        assert error_info.value.qualifier == qualifier

    def test_container_name_duplicates(self, container):
        name = 'frame'
        container.register_by_name(name=name, constructor=RoadFrame)
        with pytest.raises(ValueError) as e:
            container.register_by_name(name=name, constructor=GravelFrame)
        assert str(e.value) == f'Ambiguous identifier: {name}.'
        container.register_by_name(name=name, constructor=GravelFrame, qualifier='gravel')

    def test_container_name_not_found(self, container):
        name = 'frame'
        qualifier = 'qualifier'
        with pytest.raises(DependencyNotFoundError) as error_info:
            container.find_by_name(name, qualifier)
        assert error_info.value.code == 'DEPENDENCY-NOT-FOUND'
<<<<<<< HEAD
        assert error_info.value.name == name
=======
        assert error_info.value.identifier == name
>>>>>>> c6da11ba
        assert error_info.value.qualifier == qualifier

    def test_scope_class(self, container):
        assert repr(Scopes.INSTANCE) == f'<Scopes.{Scopes.INSTANCE.name}>'
        assert repr(Scopes.INSTANCE(container, RoadWheel, {})) == '<Road wheel>'

    def test_constructor_kwargs(self, container):
        container.register_by_name(
            name='frame',
            constructor=CustomColoredFrame,
            kwargs={'color': 'pink'}
        )
        container.register_by_interface(
            interface=WheelInterface,
            constructor=CustomColoredWheel,
            kwargs={'color': 'pink'}
        )
        assert Bike(container).build_bike() == (
            'Frame: <Custom pink frame>\nWheels: <Custom pink wheel>'
        )

    def test_container_registration_scope(self):
        pass


class TestScopes:

    def test_singleton_scope(self, container):
        container.register_by_name(name='frame', constructor=RoadFrame, scope=Scopes.SINGLETON)
        instance_1 = container.find_by_name('frame')
        instance_2 = container.find_by_name('frame')
        assert instance_1 is instance_2


class TestInjectParameters:
    @pytest.fixture
    def container(self, container):
        container.register_by_interface(FrameInterface, RoadFrame)
        container.register_by_name('wheels', RoadWheel)
        container.register_by_name('right', GravelWheel)
        container.register_by_interface(WheelInterface, RoadWheel)
        return container

    @pytest.fixture
    def road_bike(self, container):
        class RoadBike:
            frame: FrameInterface = Inject()
            wheel: WheelInterface = Inject(name='wheels')

            def __init__(self, container: Container):
                self.container = container

            def build_bike(self):
                return f'Frame: {self.frame}\nWheels: {self.wheel}'

        return RoadBike(container)

    def test_property_injection(self, road_bike):
        assert road_bike.build_bike() == 'Frame: <Road frame>\nWheels: <Road wheel>'

    def test_get_class(self):
        class Bike:
            wheel: WheelInterface = Inject()

        assert isinstance(Bike.wheel, Inject)

    def test_no_name_no_interface(self, container):
        class NoAnnotationBike:
            wheel = Inject()

            def __init__(self, container: Container):
                self.container = container

        with pytest.raises(TypeError) as e:
            assert NoAnnotationBike(container).wheel
        assert str(e.value) == 'Missing name or interface for Inject.'

    @pytest.fixture
    def another_bike(self, container):
        class AnotherBike:
            front_wheel: WheelInterface = Inject()
            left_wheel = Inject(interface=WheelInterface)
            right_wheel = Inject(name='right')

            def __init__(self, container: Container):
                self.container = container

            def build_bike(self):
                return f'Wheels: {self.front_wheel}, {self.left_wheel}, {self.right_wheel}.'

        return AnotherBike(container)

    def test_injecting(self, another_bike):
        assert another_bike.build_bike() == 'Wheels: <Road wheel>, <Road wheel>, <Gravel wheel>.'


class TestInjectDecorator:
    @pytest.fixture
    def container(self, container):
        container.register_by_interface(FrameInterface, RoadFrame)
        container.register_by_interface(WheelInterface, RoadWheel)
        container.register_by_name('g_wheel', GravelWheel)
        return container

    @pytest.fixture
    def bike_obj(self, container):
        class NewBike(Component):

            @inject
            def build(
                    self,
                    frame: FrameInterface = Inject(),
                    wheel=Inject(name='g_wheel')
            ):
                return f'Frame: {frame}\nWheels: {wheel}'

            @inject
            def build_frame(self, frame=Inject()):
                pass

        return NewBike(container)

    def test_inject(self, bike_obj):
        assert bike_obj.build() == 'Frame: <Road frame>\nWheels: <Gravel wheel>'

    def test_inject_args(self, container, bike_obj):
        with pytest.raises(TypeError) as e:
            bike_obj.build(GravelFrame(container))
        assert str(e.value) == "build() got multiple values for argument 'frame'"

    def test_inject_kwargs(self, container, bike_obj):
        assert (
            bike_obj.build(frame=GravelFrame(container)) ==
            'Frame: <Gravel frame>\nWheels: <Gravel wheel>'
        )

    def test_inject_no_name_or_interface(self, bike_obj):
        with pytest.raises(TypeError) as e:
            bike_obj.build_frame()
        assert str(e.value) == 'Missing name or interface for Inject.'

    @pytest.fixture
    def no_container_bike_obj(self):
        class NewBike:
            @inject
            def build(self, frame: FrameInterface = Inject(), wheel: WheelInterface = Inject()):
                return f'Frame: {frame}\nWheels: {wheel}'

        return NewBike()

    def test_inject_no_container(self, no_container_bike_obj):
        with pytest.raises(ValueError) as e:
            assert no_container_bike_obj.build()
        assert str(e.value) == 'Container not provided.'<|MERGE_RESOLUTION|>--- conflicted
+++ resolved
@@ -93,11 +93,7 @@
         with pytest.raises(DependencyNotFoundError) as error_info:
             container.find_by_interface(interface, qualifier)
         assert error_info.value.code == 'DEPENDENCY-NOT-FOUND'
-<<<<<<< HEAD
-        assert error_info.value.interface == interface
-=======
         assert error_info.value.identifier == interface
->>>>>>> c6da11ba
         assert error_info.value.qualifier == qualifier
 
     def test_container_name_duplicates(self, container):
@@ -114,11 +110,7 @@
         with pytest.raises(DependencyNotFoundError) as error_info:
             container.find_by_name(name, qualifier)
         assert error_info.value.code == 'DEPENDENCY-NOT-FOUND'
-<<<<<<< HEAD
-        assert error_info.value.name == name
-=======
         assert error_info.value.identifier == name
->>>>>>> c6da11ba
         assert error_info.value.qualifier == qualifier
 
     def test_scope_class(self, container):
